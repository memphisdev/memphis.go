// Credit for The NATS.IO Authors
// Copyright 2021-2022 The Memphis Authors
// Licensed under the Apache License, Version 2.0 (the “License”);
// you may not use this file except in compliance with the License.
// You may obtain a copy of the License at
//
// http://www.apache.org/licenses/LICENSE-2.0
//
// Unless required by applicable law or agreed to in writing, software
// distributed under the License is distributed on an “AS IS” BASIS,
// WITHOUT WARRANTIES OR CONDITIONS OF ANY KIND, either express or implied.
// See the License for the specific language governing permissions and
// limitations under the License.package server

package memphis

import (
	"encoding/json"
	"errors"
	"fmt"
	"log"
	"time"

	"github.com/nats-io/nats.go"
)

const (
	consumerDefaultPingInterval    = 30 * time.Second
	dlsSubjPrefix                  = "$memphis_dls"
	memphisPmAckSubject            = "$memphis_pm_acks"
	lastConsumerCreationReqVersion = 1
)

var (
	ConsumerErrStationUnreachable = errors.New("Station unreachable")
	ConsumerErrConsumeInactive    = errors.New("Consumer is inactive")
)

// Consumer - memphis consumer object.
type Consumer struct {
	Name                     string
	ConsumerGroup            string
	PullInterval             time.Duration
	BatchSize                int
	BatchMaxTimeToWait       time.Duration
	MaxAckTime               time.Duration
	MaxMsgDeliveries         int
	conn                     *Conn
	stationName              string
	subscription             *nats.Subscription
	pingInterval             time.Duration
	subscriptionActive       bool
	firstFetch               bool
	consumeActive            bool
	dlsCh                    chan *nats.Msg
	consumeQuit              chan struct{}
	pingQuit                 chan struct{}
	errHandler               ConsumerErrHandler
	StartConsumeFromSequence uint64
	LastMessages             int64
}

// Msg - a received message, can be acked.
type Msg struct {
	msg    *nats.Msg
	conn   *Conn
	cgName string
}

type PMsgToAck struct {
	ID       string `json:"id"`
	Sequence string `json:"sequence"`
}

// Msg.Data - get message's data.
func (m *Msg) Data() []byte {
	return m.msg.Data
}

//Msg.GetSequenceNumber - get message's sequence number
func (m *Msg) GetSequenceNumber() (uint64, error) {
	meta, err := m.msg.Metadata()
	if err != nil {
		return 0, nil
	}
	return meta.Sequence.Consumer, nil
}

// Msg.Ack - ack the message.
func (m *Msg) Ack() error {
	err := m.msg.Ack()
	if err != nil {
		headers := m.GetHeaders()
		id, ok := headers["$memphis_pm_id"]
		if !ok {
			return err
		} else {
			seq, ok := headers["$memphis_pm_sequence"]
			if !ok {
				return err
			} else {
				msgToAck := PMsgToAck{
					ID:       id,
					Sequence: seq,
				}
				msgToPublish, _ := json.Marshal(msgToAck)
				m.conn.brokerConn.Publish(memphisPmAckSubject, msgToPublish)
			}
		}
	}
	return nil
}

// Msg.GetHeaders - get headers per message
func (m *Msg) GetHeaders() map[string]string {
	headers := map[string]string{}
	for key, value := range m.msg.Header {
		headers[key] = value[0]
	}
	return headers
}

// ConsumerErrHandler is used to process asynchronous errors.
type ConsumerErrHandler func(*Consumer, error)

type createConsumerReq struct {
<<<<<<< HEAD
	Name                     string `json:"name"`
	StationName              string `json:"station_name"`
	ConnectionId             string `json:"connection_id"`
	ConsumerType             string `json:"consumer_type"`
	ConsumerGroup            string `json:"consumers_group"`
	MaxAckTimeMillis         int    `json:"max_ack_time_ms"`
	MaxMsgDeliveries         int    `json:"max_msg_deliveries"`
	StartConsumeFromSequence uint64 `json:"start_consume_from_sequence"`
	LastMessages             int64  `json:"last_messages"`
	RequestVersion           int    `json:"req_version"`
}

type createConsumerResp struct {
	Err string `json:"error"`
=======
	Name             string `json:"name"`
	StationName      string `json:"station_name"`
	ConnectionId     string `json:"connection_id"`
	ConsumerType     string `json:"consumer_type"`
	ConsumerGroup    string `json:"consumers_group"`
	MaxAckTimeMillis int    `json:"max_ack_time_ms"`
	MaxMsgDeliveries int    `json:"max_msg_deliveries"`
	Username         string `json:"username"`
>>>>>>> f2ae7cc6
}

type removeConsumerReq struct {
	Name        string `json:"name"`
	StationName string `json:"station_name"`
	Username    string `json:"username"`
}

// ConsumerOpts - configuration options for a consumer.
type ConsumerOpts struct {
	Name                     string
	StationName              string
	ConsumerGroup            string
	PullInterval             time.Duration
	BatchSize                int
	BatchMaxTimeToWait       time.Duration
	MaxAckTime               time.Duration
	MaxMsgDeliveries         int
	GenUniqueSuffix          bool
	ErrHandler               ConsumerErrHandler
	StartConsumeFromSequence uint64
	LastMessages             int64
}

// getDefaultConsumerOptions - returns default configuration options for consumers.
func getDefaultConsumerOptions() ConsumerOpts {
	return ConsumerOpts{
		PullInterval:             1 * time.Second,
		BatchSize:                10,
		BatchMaxTimeToWait:       5 * time.Second,
		MaxAckTime:               30 * time.Second,
		MaxMsgDeliveries:         10,
		GenUniqueSuffix:          false,
		ErrHandler:               DefaultConsumerErrHandler,
		StartConsumeFromSequence: 1,
		LastMessages:             -1,
	}
}

// ConsumerOpt  - a function on the options for consumers.
type ConsumerOpt func(*ConsumerOpts) error

// CreateConsumer - creates a consumer.
func (c *Conn) CreateConsumer(stationName, consumerName string, opts ...ConsumerOpt) (*Consumer, error) {
	defaultOpts := getDefaultConsumerOptions()

	defaultOpts.Name = consumerName
	defaultOpts.StationName = stationName
	defaultOpts.ConsumerGroup = consumerName

	for _, opt := range opts {
		if opt != nil {
			if err := opt(&defaultOpts); err != nil {
				return nil, memphisError(err)
			}
		}
	}

	return defaultOpts.createConsumer(c)
}

// ConsumerOpts.createConsumer - creates a consumer using a configuration struct.
func (opts *ConsumerOpts) createConsumer(c *Conn) (*Consumer, error) {
	var err error

	if opts.GenUniqueSuffix {
		opts.Name, err = extendNameWithRandSuffix(opts.Name)
		if err != nil {
			return nil, memphisError(err)
		}
	}

	consumer := Consumer{Name: opts.Name,
		ConsumerGroup:            opts.ConsumerGroup,
		PullInterval:             opts.PullInterval,
		BatchSize:                opts.BatchSize,
		MaxAckTime:               opts.MaxAckTime,
		MaxMsgDeliveries:         opts.MaxMsgDeliveries,
		BatchMaxTimeToWait:       opts.BatchMaxTimeToWait,
		conn:                     c,
		stationName:              opts.StationName,
		errHandler:               opts.ErrHandler,
		StartConsumeFromSequence: opts.StartConsumeFromSequence,
		LastMessages:             opts.LastMessages,
	}

	if consumer.StartConsumeFromSequence == 0 {
		return nil, memphisError(errors.New("startConsumeFromSequence has to be a positive number"))
	}

	if consumer.LastMessages < -1 {
		return nil, memphisError(errors.New("min value for LastMessages is -1"))
	}

	if consumer.StartConsumeFromSequence > 1 && consumer.LastMessages > -1 {
		return nil, memphisError(errors.New("Consumer creation options can't contain both startConsumeFromSequence and lastMessages"))
	}

	err = c.create(&consumer)
	if err != nil {
		return nil, memphisError(err)
	}

	consumer.firstFetch = true
	consumer.dlsCh = make(chan *nats.Msg, 1)
	consumer.consumeQuit = make(chan struct{})
	consumer.pingQuit = make(chan struct{}, 1)

	consumer.pingInterval = consumerDefaultPingInterval

	subjInternalName := getInternalName(consumer.stationName)
	subj := subjInternalName + ".final"

	durable := getInternalName(consumer.ConsumerGroup)
	consumer.subscription, err = c.brokerPullSubscribe(subj,
		durable,
		nats.ManualAck(),
		nats.MaxRequestExpires(consumer.BatchMaxTimeToWait),
		nats.MaxRequestBatch(opts.BatchSize),
		nats.MaxDeliver(opts.MaxMsgDeliveries))

	if err != nil {
		return nil, memphisError(err)
	}

	consumer.subscriptionActive = true

	go consumer.pingConsumer()

	return &consumer, err
}

// Station.CreateConsumer - creates a producer attached to this station.
func (s *Station) CreateConsumer(name string, opts ...ConsumerOpt) (*Consumer, error) {
	return s.conn.CreateConsumer(s.Name, name, opts...)
}

func DefaultConsumerErrHandler(c *Consumer, err error) {
	log.Printf("Consumer %v: %v", c.Name, err.Error())
}

func (c *Consumer) callErrHandler(err error) {
	if c.errHandler != nil {
		c.errHandler(c, memphisError(err))
	}
}

func (c *Consumer) pingConsumer() {
	ticker := time.NewTicker(c.pingInterval)
	if !c.subscriptionActive {
		log.Fatal("started ping for inactive subscription")
	}

	for {
		select {
		case <-ticker.C:
			_, err := c.subscription.ConsumerInfo()
			if err != nil {
				c.subscriptionActive = false
				c.callErrHandler(ConsumerErrStationUnreachable)
				c.StopConsume()
				return
			}
		case <-c.pingQuit:
			ticker.Stop()
			return
		}
	}

}

// ConsumeHandler - handler for consumed messages
type ConsumeHandler func([]*Msg, error)

// Consumer.Consume - start consuming messages according to the interval configured in the consumer object.
// When a batch is consumed the handlerFunc will be called.
func (c *Consumer) Consume(handlerFunc ConsumeHandler) error {
	go func() {
		if c.firstFetch {
			err := c.firstFetchInit()
			if err != nil {
				handlerFunc(nil, memphisError(err))
				return
			}

			c.firstFetch = false
			msgs, err := c.fetchSubscription()
			handlerFunc(msgs, memphisError(err))
		}

		ticker := time.NewTicker(c.PullInterval)
		defer ticker.Stop()

		for {
			// give first priority to quit signals
			select {
			case <-c.consumeQuit:
				return
			default:
			}

			select {
			case <-ticker.C:
				msgs, err := c.fetchSubscription()

				// ignore fetch timeout if we have messages in the dls channel
				if err == nats.ErrTimeout && len(c.dlsCh) > 0 {
					err = nil
				}

				// push messages from the dls channel to the user's handler
				for len(c.dlsCh) > 0 {
					dlsMsg := Msg{msg: <-c.dlsCh, conn: c.conn, cgName: c.ConsumerGroup}
					msgs = append(msgs, &dlsMsg)
				}

				handlerFunc(msgs, memphisError(err))
			case <-c.consumeQuit:
				return
			}
		}
	}()
	c.consumeActive = true
	return nil
}

// StopConsume - stops the continuous consume operation.
func (c *Consumer) StopConsume() {
	if !c.consumeActive {
		c.callErrHandler(ConsumerErrConsumeInactive)
		return
	}
	c.consumeQuit <- struct{}{}
	c.consumeActive = false
}

func (c *Consumer) fetchSubscription() ([]*Msg, error) {
	if !c.subscriptionActive {
		return nil, memphisError(errors.New("station unreachable"))
	}

	subscription := c.subscription
	batchSize := c.BatchSize
	msgs, err := subscription.Fetch(batchSize)
	if err != nil {
		return nil, memphisError(err)
	}

	wrappedMsgs := make([]*Msg, 0, batchSize)

	for _, msg := range msgs {
		wrappedMsgs = append(wrappedMsgs, &Msg{msg: msg, conn: c.conn, cgName: c.ConsumerGroup})
	}
	return wrappedMsgs, nil
}

type fetchResult struct {
	msgs []*Msg
	err  error
}

func (c *Consumer) fetchSubscriprionWithTimeout() ([]*Msg, error) {
	timeoutDuration := c.BatchMaxTimeToWait
	out := make(chan fetchResult, 1)
	go func() {
		msgs, err := c.fetchSubscription()
		out <- fetchResult{msgs: msgs, err: memphisError(err)}
	}()
	select {
	case <-time.After(timeoutDuration):
		return nil, memphisError(errors.New("fetch timed out"))
	case fetchRes := <-out:
		return fetchRes.msgs, memphisError(fetchRes.err)

	}
}

// Fetch - immediately fetch a message batch.
func (c *Consumer) Fetch() ([]*Msg, error) {
	if c.firstFetch {
		err := c.firstFetchInit()
		if err != nil {
			return nil, memphisError(err)
		}

		c.firstFetch = false
	}

	return c.fetchSubscriprionWithTimeout()
}

func (c *Consumer) firstFetchInit() error {
	var err error
	_, err = c.conn.brokerQueueSubscribe(c.getDlsSubjName(), c.getDlsQueueName(), c.createDlsMsgHandler())
	return memphisError(err)
}

func (c *Consumer) createDlsMsgHandler() nats.MsgHandler {
	return func(msg *nats.Msg) {
		c.dlsCh <- msg
	}
}

func (c *Consumer) getDlsSubjName() string {
	stationName := getInternalName(c.stationName)
	consumerGroup := getInternalName(c.ConsumerGroup)
	return fmt.Sprintf("%v_%v_%v", dlsSubjPrefix, stationName, consumerGroup)
}

func (c *Consumer) getDlsQueueName() string {
	return c.getDlsSubjName()
}

// Destroy - destroy this consumer.
func (c *Consumer) Destroy() error {
	if c.consumeActive {
		c.StopConsume()
	}
	if c.subscriptionActive {
		c.pingQuit <- struct{}{}
	}

	return c.conn.destroy(c)
}

func (c *Consumer) getCreationSubject() string {
	return "$memphis_consumer_creations"
}

func (c *Consumer) getCreationReq() any {
	return createConsumerReq{
<<<<<<< HEAD
		Name:                     c.Name,
		StationName:              c.stationName,
		ConnectionId:             c.conn.ConnId,
		ConsumerType:             "application",
		ConsumerGroup:            c.ConsumerGroup,
		MaxAckTimeMillis:         int(c.MaxAckTime.Milliseconds()),
		MaxMsgDeliveries:         c.MaxMsgDeliveries,
		StartConsumeFromSequence: c.StartConsumeFromSequence,
		LastMessages:             c.LastMessages,
		RequestVersion:           lastConsumerCreationReqVersion,
=======
		Name:             c.Name,
		StationName:      c.stationName,
		ConnectionId:     c.conn.ConnId,
		ConsumerType:     "application",
		ConsumerGroup:    c.ConsumerGroup,
		MaxAckTimeMillis: int(c.MaxAckTime.Milliseconds()),
		MaxMsgDeliveries: c.MaxMsgDeliveries,
		Username:         c.conn.username,
>>>>>>> f2ae7cc6
	}
}

func (c *Consumer) handleCreationResp(resp []byte) error {
	return defaultHandleCreationResp(resp)
}

func (c *Consumer) getDestructionSubject() string {
	return "$memphis_consumer_destructions"
}

func (c *Consumer) getDestructionReq() any {
	return removeConsumerReq{Name: c.Name, StationName: c.stationName, Username: c.conn.username}
}

// ConsumerName - name for the consumer.
func ConsumerName(name string) ConsumerOpt {
	return func(opts *ConsumerOpts) error {
		opts.Name = name
		return nil
	}
}

// StationNameOpt - station name to consume messages from.
func StationNameOpt(stationName string) ConsumerOpt {
	return func(opts *ConsumerOpts) error {
		opts.StationName = stationName
		return nil
	}
}

// ConsumerGroup - consumer group name, default is "".
func ConsumerGroup(cg string) ConsumerOpt {
	return func(opts *ConsumerOpts) error {
		opts.ConsumerGroup = cg
		return nil
	}
}

// PullInterval - interval between pulls, default is 1 second.
func PullInterval(pullInterval time.Duration) ConsumerOpt {
	return func(opts *ConsumerOpts) error {
		opts.PullInterval = pullInterval
		return nil
	}
}

// BatchSize - pull batch size.
func BatchSize(batchSize int) ConsumerOpt {
	return func(opts *ConsumerOpts) error {
		opts.BatchSize = batchSize
		return nil
	}
}

// BatchMaxWaitTime - max time to wait between pulls, defauls is 5 seconds.
func BatchMaxWaitTime(batchMaxWaitTime time.Duration) ConsumerOpt {
	return func(opts *ConsumerOpts) error {
		if batchMaxWaitTime < 1*time.Millisecond {
			batchMaxWaitTime = 1 * time.Millisecond
		}
		opts.BatchMaxTimeToWait = batchMaxWaitTime
		return nil
	}
}

// MaxAckTime - max time for ack a message, in case a message not acked within this time period memphis will resend it.
func MaxAckTime(maxAckTime time.Duration) ConsumerOpt {
	return func(opts *ConsumerOpts) error {
		opts.MaxAckTime = maxAckTime
		return nil
	}
}

// MaxMsgDeliveries - max number of message deliveries, by default is 10.
func MaxMsgDeliveries(maxMsgDeliveries int) ConsumerOpt {
	return func(opts *ConsumerOpts) error {
		opts.MaxMsgDeliveries = maxMsgDeliveries
		return nil
	}
}

// ConsumerGenUniqueSuffix - whether to generate a unique suffix for this consumer.
func ConsumerGenUniqueSuffix() ConsumerOpt {
	return func(opts *ConsumerOpts) error {
		opts.GenUniqueSuffix = true
		return nil
	}
}

// ConsumerErrorHandler - handler for consumer errors.
func ConsumerErrorHandler(ceh ConsumerErrHandler) ConsumerOpt {
	return func(opts *ConsumerOpts) error {
		opts.ErrHandler = ceh
		return nil
	}
}

func StartConsumeFromSequence(startConsumeFromSequence uint64) ConsumerOpt {
	return func(opts *ConsumerOpts) error {
		opts.StartConsumeFromSequence = startConsumeFromSequence
		return nil
	}
}

func LastMessages(lastMessages int64) ConsumerOpt {
	return func(opts *ConsumerOpts) error {
		opts.LastMessages = lastMessages
		return nil
	}
}<|MERGE_RESOLUTION|>--- conflicted
+++ resolved
@@ -124,7 +124,6 @@
 type ConsumerErrHandler func(*Consumer, error)
 
 type createConsumerReq struct {
-<<<<<<< HEAD
 	Name                     string `json:"name"`
 	StationName              string `json:"station_name"`
 	ConnectionId             string `json:"connection_id"`
@@ -132,6 +131,7 @@
 	ConsumerGroup            string `json:"consumers_group"`
 	MaxAckTimeMillis         int    `json:"max_ack_time_ms"`
 	MaxMsgDeliveries         int    `json:"max_msg_deliveries"`
+	Username                 string `json:"username"`
 	StartConsumeFromSequence uint64 `json:"start_consume_from_sequence"`
 	LastMessages             int64  `json:"last_messages"`
 	RequestVersion           int    `json:"req_version"`
@@ -139,16 +139,6 @@
 
 type createConsumerResp struct {
 	Err string `json:"error"`
-=======
-	Name             string `json:"name"`
-	StationName      string `json:"station_name"`
-	ConnectionId     string `json:"connection_id"`
-	ConsumerType     string `json:"consumer_type"`
-	ConsumerGroup    string `json:"consumers_group"`
-	MaxAckTimeMillis int    `json:"max_ack_time_ms"`
-	MaxMsgDeliveries int    `json:"max_msg_deliveries"`
-	Username         string `json:"username"`
->>>>>>> f2ae7cc6
 }
 
 type removeConsumerReq struct {
@@ -480,7 +470,6 @@
 
 func (c *Consumer) getCreationReq() any {
 	return createConsumerReq{
-<<<<<<< HEAD
 		Name:                     c.Name,
 		StationName:              c.stationName,
 		ConnectionId:             c.conn.ConnId,
@@ -488,19 +477,10 @@
 		ConsumerGroup:            c.ConsumerGroup,
 		MaxAckTimeMillis:         int(c.MaxAckTime.Milliseconds()),
 		MaxMsgDeliveries:         c.MaxMsgDeliveries,
+		Username:                 c.conn.username,
 		StartConsumeFromSequence: c.StartConsumeFromSequence,
 		LastMessages:             c.LastMessages,
 		RequestVersion:           lastConsumerCreationReqVersion,
-=======
-		Name:             c.Name,
-		StationName:      c.stationName,
-		ConnectionId:     c.conn.ConnId,
-		ConsumerType:     "application",
-		ConsumerGroup:    c.ConsumerGroup,
-		MaxAckTimeMillis: int(c.MaxAckTime.Milliseconds()),
-		MaxMsgDeliveries: c.MaxMsgDeliveries,
-		Username:         c.conn.username,
->>>>>>> f2ae7cc6
 	}
 }
 
