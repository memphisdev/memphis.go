--- conflicted
+++ resolved
@@ -442,15 +442,11 @@
 }
 
 // Fetch - immediately fetch a batch of messages.
-<<<<<<< HEAD
 func (c *Consumer) Fetch(batchSize int, prefetch bool) ([]*Msg, error) {
-=======
-func (c *Consumer) Fetch(batchSize int) ([]*Msg, error) {
 	if batchSize > maxBatchSize {
 		return nil, memphisError(errors.New("Batch size can not be greater than " + strconv.Itoa(maxBatchSize)))
 	}
 
->>>>>>> fdb8e69e
 	c.BatchSize = batchSize
 	var msgs []*Msg
 	if len(c.dlsMsgs) > 0 {
