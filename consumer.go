// Credit for The NATS.IO Authors
// Copyright 2021-2022 The Memphis Authors
// Licensed under the Apache License, Version 2.0 (the “License”);
// you may not use this file except in compliance with the License.
// You may obtain a copy of the License at
//
// http://www.apache.org/licenses/LICENSE-2.0
//
// Unless required by applicable law or agreed to in writing, software
// distributed under the License is distributed on an “AS IS” BASIS,
// WITHOUT WARRANTIES OR CONDITIONS OF ANY KIND, either express or implied.
// See the License for the specific language governing permissions and
// limitations under the License.package server

package memphis

import (
	"context"
	"encoding/json"
	"errors"
	"fmt"
	"log"
	"strconv"
	"strings"
	"sync"
	"time"

	"github.com/nats-io/nats.go"
)

const (
	consumerDefaultPingInterval    = 30 * time.Second
	dlsSubjPrefix                  = "$memphis_dls"
	memphisPmAckSubject            = "$memphis_pm_acks"
	lastConsumerCreationReqVersion = 3
	lastConsumerDestroyReqVersion  = 1
)

var (
	ConsumerErrStationUnreachable = errors.New("station unreachable")
	ConsumerErrConsumeInactive    = errors.New("consumer is inactive")
	ConsumerErrDelayDlsMsg        = errors.New("cannot delay DLS message")
)

// Consumer - memphis consumer object.
type Consumer struct {
	Name                     string
	ConsumerGroup            string
	PullInterval             time.Duration
	BatchSize                int
	BatchMaxTimeToWait       time.Duration
	MaxAckTime               time.Duration
	MaxMsgDeliveries         int
	conn                     *Conn
	stationName              string
	subscriptions            map[int]*nats.Subscription
	pingInterval             time.Duration
	subscriptionActive       bool
	consumeActive            bool
	consumeQuit              chan struct{}
	pingQuit                 chan struct{}
	errHandler               ConsumerErrHandler
	StartConsumeFromSequence uint64
	LastMessages             int64
	context                  context.Context
	realName                 string
	dlsCurrentIndex          int
	dlsHandlerFunc           ConsumeHandler
	dlsMsgs                  []*Msg
	dlsMsgsMutex             sync.RWMutex
	PartitionGenerator       *RoundRobinProducerConsumerGenerator
}

// Msg - a received message, can be acked.
type Msg struct {
	msg    *nats.Msg
	conn   *Conn
	cgName string
}

type PMsgToAck struct {
	ID     int    `json:"id"`
	CgName string `json:"cg_name"`
}

// Msg.Data - get message's data.
func (m *Msg) Data() []byte {
	return m.msg.Data
}

// Msg.GetSequenceNumber - get message's sequence number
func (m *Msg) GetSequenceNumber() (uint64, error) {
	meta, err := m.msg.Metadata()
	if err != nil {
		return 0, nil
	}
	return meta.Sequence.Stream, nil
}

// Msg.Ack - ack the message.
func (m *Msg) Ack() error {
	err := m.msg.Ack()
	if err != nil {
		headers := m.GetHeaders()
		id, ok := headers["$memphis_pm_id"]
		if !ok {
			return err
		} else {
			idNumber, err := strconv.Atoi(id)
			if err != nil {
				return err
			}
			cgName, ok := headers["$memphis_pm_cg_name"]
			if !ok {
				return err
			} else {
				msgToAck := PMsgToAck{
					ID:     idNumber,
					CgName: cgName,
				}
				msgToPublish, _ := json.Marshal(msgToAck)
				m.conn.brokerConn.Publish(memphisPmAckSubject, msgToPublish)
			}
		}
	}
	return nil
}

// Msg.GetHeaders - get headers per message
func (m *Msg) GetHeaders() map[string]string {
	headers := map[string]string{}
	for key, value := range m.msg.Header {
		if strings.HasPrefix(key, "$memphis") {
			continue
		}
		headers[key] = value[0]
	}
	return headers
}

// Msg.Delay - Delay a message redelivery
func (m *Msg) Delay(duration time.Duration) error {
	headers := m.GetHeaders()
	_, ok := headers["$memphis_pm_id"]
	if !ok {
		return m.msg.NakWithDelay(duration)
	} else {
		_, ok := headers["$memphis_pm_cg_name"]
		if !ok {
			return m.msg.NakWithDelay(duration)
		} else {
			return memphisError(ConsumerErrDelayDlsMsg)
		}
	}
}

// ConsumerErrHandler is used to process asynchronous errors.
type ConsumerErrHandler func(*Consumer, error)

type createConsumerReq struct {
	Name                     string `json:"name"`
	StationName              string `json:"station_name"`
	ConnectionId             string `json:"connection_id"`
	ConsumerType             string `json:"consumer_type"`
	ConsumerGroup            string `json:"consumers_group"`
	MaxAckTimeMillis         int    `json:"max_ack_time_ms"`
	MaxMsgDeliveries         int    `json:"max_msg_deliveries"`
	Username                 string `json:"username"`
	StartConsumeFromSequence uint64 `json:"start_consume_from_sequence"`
	LastMessages             int64  `json:"last_messages"`
	RequestVersion           int    `json:"req_version"`
	AppId                    string `json:"app_id"`
}

type removeConsumerReq struct {
	Name           string `json:"name"`
	StationName    string `json:"station_name"`
	Username       string `json:"username"`
	ConnectionId   string `json:"connection_id"`
	RequestVersion int    `json:"req_version"`
}

// ConsumerOpts - configuration options for a consumer.
type ConsumerOpts struct {
	Name                     string
	StationName              string
	ConsumerGroup            string
	PullInterval             time.Duration
	BatchSize                int
	BatchMaxTimeToWait       time.Duration
	MaxAckTime               time.Duration
	MaxMsgDeliveries         int
	GenUniqueSuffix          bool
	ErrHandler               ConsumerErrHandler
	StartConsumeFromSequence uint64
	LastMessages             int64
}

type createConsumerResp struct {
	PartitionsUpdate PartitionsUpdate `json:"partitions_update"`
	Err              string           `json:"error"`
}

// getDefaultConsumerOptions - returns default configuration options for consumers.
func getDefaultConsumerOptions() ConsumerOpts {
	return ConsumerOpts{
		PullInterval:             1 * time.Second,
		BatchSize:                10,
		BatchMaxTimeToWait:       5 * time.Second,
		MaxAckTime:               30 * time.Second,
		MaxMsgDeliveries:         10,
		GenUniqueSuffix:          false,
		ErrHandler:               DefaultConsumerErrHandler,
		StartConsumeFromSequence: 1,
		LastMessages:             -1,
	}
}

// ConsumerOpt  - a function on the options for consumers.
type ConsumerOpt func(*ConsumerOpts) error

// CreateConsumer - creates a consumer.
func (c *Conn) CreateConsumer(stationName, consumerName string, opts ...ConsumerOpt) (*Consumer, error) {
	defaultOpts := getDefaultConsumerOptions()

	defaultOpts.Name = consumerName
	defaultOpts.StationName = stationName
	for _, opt := range opts {
		if opt != nil {
			if err := opt(&defaultOpts); err != nil {
				return nil, memphisError(err)
			}
		}
	}
	if defaultOpts.ConsumerGroup == "" {
		defaultOpts.ConsumerGroup = consumerName
	}
	consumer, err := defaultOpts.createConsumer(c)
	if err != nil {
		return nil, memphisError(err)
	}
	c.cacheConsumer(consumer)

	return consumer, nil
}

// ConsumerOpts.createConsumer - creates a consumer using a configuration struct.
func (opts *ConsumerOpts) createConsumer(c *Conn) (*Consumer, error) {
	var err error
	name := strings.ToLower(opts.Name)
	nameWithoutSuffix := name
	if opts.GenUniqueSuffix {
		opts.Name, err = extendNameWithRandSuffix(opts.Name)
		if err != nil {
			return nil, memphisError(err)
		}
	}

	consumer := Consumer{Name: opts.Name,
		ConsumerGroup:            opts.ConsumerGroup,
		PullInterval:             opts.PullInterval,
		BatchSize:                opts.BatchSize,
		MaxAckTime:               opts.MaxAckTime,
		MaxMsgDeliveries:         opts.MaxMsgDeliveries,
		BatchMaxTimeToWait:       opts.BatchMaxTimeToWait,
		conn:                     c,
		stationName:              opts.StationName,
		errHandler:               opts.ErrHandler,
		StartConsumeFromSequence: opts.StartConsumeFromSequence,
		LastMessages:             opts.LastMessages,
		dlsMsgs:                  []*Msg{},
		dlsCurrentIndex:          0,
		dlsHandlerFunc:           nil,
		realName:                 nameWithoutSuffix,
	}

	if consumer.StartConsumeFromSequence == 0 {
		return nil, memphisError(errors.New("startConsumeFromSequence has to be a positive number"))
	}

	if consumer.LastMessages < -1 {
		return nil, memphisError(errors.New("min value for LastMessages is -1"))
	}

	if consumer.StartConsumeFromSequence > 1 && consumer.LastMessages > -1 {
		return nil, memphisError(errors.New("Consumer creation options can't contain both startConsumeFromSequence and lastMessages"))
	}

	if consumer.BatchSize > maxBatchSize {
		return nil, memphisError(errors.New("Batch size can not be greater than " + strconv.Itoa(maxBatchSize)))
	}

	err = c.create(&consumer)
	if err != nil {
		return nil, memphisError(err)
	}

	consumer.consumeQuit = make(chan struct{})
	consumer.pingQuit = make(chan struct{}, 1)

	consumer.pingInterval = consumerDefaultPingInterval

	sn := getInternalName(consumer.stationName)

	durable := getInternalName(consumer.ConsumerGroup)

	if len(consumer.conn.stationPartitions[sn].PartitionsList) == 0 {
		consumer.subscriptions = make(map[int]*nats.Subscription, 1)
		subj := sn + ".final"
		sub, err := c.brokerPullSubscribe(subj,
			durable,
			nats.ManualAck(),
			nats.MaxRequestExpires(consumer.BatchMaxTimeToWait),
			nats.MaxDeliver(opts.MaxMsgDeliveries))
		if err != nil {
			return nil, memphisError(err)
		}
		consumer.subscriptions[1] = sub
	} else {
		consumer.subscriptions = make(map[int]*nats.Subscription, len(consumer.conn.stationPartitions[sn].PartitionsList))
		for _, p := range consumer.conn.stationPartitions[sn].PartitionsList {
			subj := fmt.Sprintf("%s$%s.final", sn, strconv.Itoa(p))
			sub, err := c.brokerPullSubscribe(subj,
				durable,
				nats.ManualAck(),
				nats.MaxRequestExpires(consumer.BatchMaxTimeToWait),
				nats.MaxDeliver(opts.MaxMsgDeliveries))
			if err != nil {
				return nil, memphisError(err)
			}
			consumer.subscriptions[p] = sub
		}
	}

	consumer.subscriptionActive = true

	go consumer.pingConsumer()
	err = consumer.dlsSubscriptionInit()
	if err != nil {
		return nil, memphisError(err)
	}
	c.cacheConsumer(&consumer)

	return &consumer, err
}

// Station.CreateConsumer - creates a producer attached to this station.
func (s *Station) CreateConsumer(name string, opts ...ConsumerOpt) (*Consumer, error) {
	return s.conn.CreateConsumer(s.Name, name, opts...)
}

func DefaultConsumerErrHandler(c *Consumer, err error) {
	log.Printf("Consumer %v: %v", c.Name, memphisError(err).Error())
}

func (c *Consumer) callErrHandler(err error) {
	if c.errHandler != nil {
		c.errHandler(c, err)
	}
}

func (c *Consumer) pingConsumer() {
	ticker := time.NewTicker(c.pingInterval)
	if !c.subscriptionActive {
		log.Fatal("started ping for inactive subscription")
	}

	for {
		select {
		case <-ticker.C:
			var generalErr error
			wg := sync.WaitGroup{}
			wg.Add(len(c.subscriptions))
			for _, sub := range c.subscriptions {
				go func(sub *nats.Subscription) {
					_, err := sub.ConsumerInfo()
					if err != nil {
						generalErr = err
						wg.Done()
						return
					}
					wg.Done()
				}(sub)
			}
			wg.Wait()
<<<<<<< HEAD
			if generalErr != nil && (strings.Contains(generalErr.Error(), "consumer not found") || strings.Contains(generalErr.Error(), "stream not found")) {
				c.subscriptionActive = false
				c.callErrHandler(ConsumerErrStationUnreachable)
=======
			if generalErr != nil {
				if strings.Contains(generalErr.Error(), "consumer not found") || strings.Contains(generalErr.Error(), "stream not found") {
					c.subscriptionActive = false
					c.callErrHandler(ConsumerErrStationUnreachable)
				}
>>>>>>> 039a78bc
			}
		case <-c.pingQuit:
			ticker.Stop()
			return
		}
	}
}

// Consumer.SetContext - set a context that will be passed to each message handler function call
func (c *Consumer) SetContext(ctx context.Context) {
	c.context = ctx
}

// ConsumeHandler - handler for consumed messages
type ConsumeHandler func([]*Msg, error, context.Context)

// ConsumingOpts - configuration options for consuming messages
type ConsumingOpts struct {
	ConsumerPartitionKey string
}

type ConsumingOpt func(*ConsumingOpts) error

// ConsumerPartitionKey - Partition key for the consumer to consume from
func ConsumerPartitionKey(ConsumerPartitionKey string) ConsumingOpt {
	return func(opts *ConsumingOpts) error {
		opts.ConsumerPartitionKey = ConsumerPartitionKey
		return nil
	}
}

func getDefaultConsumingOptions() ConsumingOpts {
	return ConsumingOpts{
		ConsumerPartitionKey: "",
	}
}

// Consumer.Consume - start consuming messages according to the interval configured in the consumer object.
// When a batch is consumed the handlerFunc will be called.
func (c *Consumer) Consume(handlerFunc ConsumeHandler, opts ...ConsumingOpt) error {

	defaultOpts := getDefaultConsumingOptions()

	for _, opt := range opts {
		if opt != nil {
			if err := opt(&defaultOpts); err != nil {
				return memphisError(err)
			}
		}
	}

	go func(c *Consumer, partitionKey string) {

		msgs, err := c.fetchSubscription(partitionKey)
		handlerFunc(msgs, memphisError(err), c.context)
		c.dlsHandlerFunc = handlerFunc
		ticker := time.NewTicker(c.PullInterval)
		defer ticker.Stop()

		for {
			// give first priority to quit signals
			select {
			case <-c.consumeQuit:
				return
			default:
			}

			select {
			case <-ticker.C:
				msgs, err := c.fetchSubscription(partitionKey)
				handlerFunc(msgs, memphisError(err), nil)
			case <-c.consumeQuit:
				return
			}
		}
	}(c, defaultOpts.ConsumerPartitionKey)
	c.consumeActive = true
	return nil
}

// StopConsume - stops the continuous consume operation.
func (c *Consumer) StopConsume() {
	if !c.consumeActive {
		c.callErrHandler(ConsumerErrConsumeInactive)
		return
	}
	c.consumeQuit <- struct{}{}
	c.consumeActive = false
}

func (c *Consumer) fetchSubscription(partitionKey string) ([]*Msg, error) {
	if !c.subscriptionActive {
		return nil, memphisError(errors.New("station unreachable"))
	}
	wrappedMsgs := make([]*Msg, 0, c.BatchSize)
	partitionNumber := 1

	if len(c.subscriptions) > 1 {
		if partitionKey != "" {
			partitionFromKey, err := c.conn.GetPartitionFromKey(partitionKey, c.stationName)
			if err != nil {
				return nil, memphisError(err)
			}
			partitionNumber = partitionFromKey
		} else {
			partitionNumber = c.PartitionGenerator.Next()
		}
	}

	msgs, err := c.subscriptions[partitionNumber].Fetch(c.BatchSize)
	if err != nil && err != nats.ErrTimeout {
		c.subscriptionActive = false
		c.callErrHandler(ConsumerErrStationUnreachable)
		c.StopConsume()
	}
	for _, msg := range msgs {
		wrappedMsgs = append(wrappedMsgs, &Msg{msg: msg, conn: c.conn, cgName: c.ConsumerGroup})
	}
	return wrappedMsgs, nil
}

type fetchResult struct {
	msgs []*Msg
	err  error
}

func (c *Consumer) fetchSubscriprionWithTimeout(partitionKey string) ([]*Msg, error) {
	timeoutDuration := c.BatchMaxTimeToWait
	out := make(chan fetchResult, 1)

	go func(partitionKey string) {
		msgs, err := c.fetchSubscription(partitionKey)
		out <- fetchResult{msgs: msgs, err: memphisError(err)}
	}(partitionKey)
	select {
	case <-time.After(timeoutDuration):
		return []*Msg{}, nil
	case fetchRes := <-out:
		return fetchRes.msgs, memphisError(fetchRes.err)
	}
}

// Fetch - immediately fetch a batch of messages.
func (c *Consumer) Fetch(batchSize int, prefetch bool, opts ...ConsumingOpt) ([]*Msg, error) {
	if batchSize > maxBatchSize {
		return nil, memphisError(errors.New("Batch size can not be greater than " + strconv.Itoa(maxBatchSize)))
	}

	defaultOpts := getDefaultConsumingOptions()

	for _, opt := range opts {
		if opt != nil {
			if err := opt(&defaultOpts); err != nil {
				return nil, memphisError(err)
			}
		}
	}

	c.BatchSize = batchSize
	var msgs []*Msg
	if len(c.dlsMsgs) > 0 {
		c.dlsMsgsMutex.Lock()
		if len(c.dlsMsgs) <= batchSize {
			msgs = c.dlsMsgs
			c.dlsMsgs = []*Msg{}
		} else {
			msgs = c.dlsMsgs[:batchSize-1]
			c.dlsMsgs = c.dlsMsgs[batchSize-1:]
		}
		c.dlsMsgsMutex.Unlock()
		return msgs, nil
	}

	c.conn.prefetchedMsgs.lock.Lock()
	lowerCaseStationName := getLowerCaseName(c.stationName)
	if prefetchedMsgsForStation, ok := c.conn.prefetchedMsgs.msgs[lowerCaseStationName]; ok {
		if prefetchedMsgsForCG, ok := prefetchedMsgsForStation[c.ConsumerGroup]; ok {
			if len(prefetchedMsgsForCG) > 0 {
				if len(prefetchedMsgsForCG) <= batchSize {
					msgs = prefetchedMsgsForCG
					prefetchedMsgsForCG = []*Msg{}
				} else {
					msgs = prefetchedMsgsForCG[:batchSize-1]
					prefetchedMsgsForCG = prefetchedMsgsForCG[batchSize-1:]
				}
				c.conn.prefetchedMsgs.msgs[lowerCaseStationName][c.ConsumerGroup] = prefetchedMsgsForCG
			}
		}
	}
	c.conn.prefetchedMsgs.lock.Unlock()
	if prefetch {
		go c.prefetchMsgs(defaultOpts.ConsumerPartitionKey)
	}
	if len(msgs) > 0 {
		return msgs, nil
	}
	return c.fetchSubscriprionWithTimeout(defaultOpts.ConsumerPartitionKey)
}

func (c *Consumer) prefetchMsgs(partitionKey string) {
	c.conn.prefetchedMsgs.lock.Lock()
	defer c.conn.prefetchedMsgs.lock.Unlock()
	lowerCaseStationName := getLowerCaseName(c.stationName)
	if _, ok := c.conn.prefetchedMsgs.msgs[lowerCaseStationName]; !ok {
		c.conn.prefetchedMsgs.msgs[lowerCaseStationName] = make(map[string][]*Msg)
	}
	if _, ok := c.conn.prefetchedMsgs.msgs[lowerCaseStationName][c.ConsumerGroup]; !ok {
		c.conn.prefetchedMsgs.msgs[lowerCaseStationName][c.ConsumerGroup] = make([]*Msg, 0)
	}
	msgs, err := c.fetchSubscriprionWithTimeout(partitionKey)
	if err == nil {
		c.conn.prefetchedMsgs.msgs[lowerCaseStationName][c.ConsumerGroup] = append(c.conn.prefetchedMsgs.msgs[lowerCaseStationName][c.ConsumerGroup], msgs...)
	}
}

func (c *Consumer) dlsSubscriptionInit() error {
	var err error
	_, err = c.conn.brokerQueueSubscribe(c.getDlsSubjName(), c.getDlsQueueName(), c.createDlsMsgHandler())
	return memphisError(err)
}

func (c *Consumer) createDlsMsgHandler() nats.MsgHandler {
	return func(msg *nats.Msg) {
		// if a consume function is active
		if c.dlsHandlerFunc != nil {
			dlsMsg := []*Msg{{msg: msg, conn: c.conn, cgName: c.ConsumerGroup}}
			c.dlsHandlerFunc(dlsMsg, nil, nil)
		} else {
			// for fetch function
			c.dlsMsgsMutex.Lock()
			if len(c.dlsMsgs) > 9999 {
				indexToInsert := c.dlsCurrentIndex
				if indexToInsert >= 10000 {
					indexToInsert = indexToInsert % 10000
				}
				c.dlsMsgs[indexToInsert] = &Msg{msg: msg, conn: c.conn, cgName: c.ConsumerGroup}
			} else {
				c.dlsMsgs = append(c.dlsMsgs, &Msg{msg: msg, conn: c.conn, cgName: c.ConsumerGroup})
			}
			c.dlsCurrentIndex = c.dlsCurrentIndex + 1
			c.dlsMsgsMutex.Unlock()
		}
	}
}

func (c *Consumer) getDlsSubjName() string {
	stationName := getInternalName(c.stationName)
	consumerGroup := getInternalName(c.ConsumerGroup)
	return fmt.Sprintf("%v_%v_%v", dlsSubjPrefix, stationName, consumerGroup)
}

func (c *Consumer) getDlsQueueName() string {
	return c.getDlsSubjName()
}

// Destroy - destroy this consumer.
func (c *Consumer) Destroy() error {
	if c.consumeActive {
		c.StopConsume()
	}
	if c.subscriptionActive {
		c.pingQuit <- struct{}{}
	}

	c.conn.unCacheConsumer(c)
	return c.conn.destroy(c)
}

func (c *Consumer) getCreationSubject() string {
	return "$memphis_consumer_creations"
}

func (c *Consumer) getCreationReq() any {
	return createConsumerReq{
		Name:                     c.Name,
		StationName:              c.stationName,
		ConnectionId:             c.conn.ConnId,
		ConsumerType:             "application",
		ConsumerGroup:            c.ConsumerGroup,
		MaxAckTimeMillis:         int(c.MaxAckTime.Milliseconds()),
		MaxMsgDeliveries:         c.MaxMsgDeliveries,
		Username:                 c.conn.username,
		StartConsumeFromSequence: c.StartConsumeFromSequence,
		LastMessages:             c.LastMessages,
		RequestVersion:           lastConsumerCreationReqVersion,
		AppId:                    applicationId,
	}
}

func (c *Consumer) handleCreationResp(resp []byte) error {
	cr := &createConsumerResp{}
	sn := getInternalName(c.stationName)
	err := json.Unmarshal(resp, cr)
	if err != nil {
		// unmarshal failed, we may be dealing with an old broker
		c.conn.stationPartitions[sn] = &PartitionsUpdate{}
		return defaultHandleCreationResp(resp)
	}

	if cr.Err != "" {
		return memphisError(errors.New(cr.Err))
	}
	c.conn.stationPartitions[sn] = &cr.PartitionsUpdate
	if len(cr.PartitionsUpdate.PartitionsList) > 0 {
		c.PartitionGenerator = newRoundRobinGenerator(cr.PartitionsUpdate.PartitionsList)
	}

	return nil
}

func (c *Consumer) getDestructionSubject() string {
	return "$memphis_consumer_destructions"
}

func (c *Consumer) getDestructionReq() any {
	return removeConsumerReq{Name: c.Name, StationName: c.stationName, Username: c.conn.username, ConnectionId: c.conn.ConnId, RequestVersion: lastConsumerDestroyReqVersion}
}

// ConsumerGroup - consumer group name, default is "".
func ConsumerGroup(cg string) ConsumerOpt {
	return func(opts *ConsumerOpts) error {
		opts.ConsumerGroup = cg
		return nil
	}
}

// PullInterval - interval between pulls, default is 1 second.
func PullInterval(pullInterval time.Duration) ConsumerOpt {
	return func(opts *ConsumerOpts) error {
		opts.PullInterval = pullInterval
		return nil
	}
}

// BatchSize - pull batch size.
func BatchSize(batchSize int) ConsumerOpt {
	return func(opts *ConsumerOpts) error {
		opts.BatchSize = batchSize
		return nil
	}
}

// BatchMaxWaitTime - max time to wait between pulls, defauls is 5 seconds.
func BatchMaxWaitTime(batchMaxWaitTime time.Duration) ConsumerOpt {
	return func(opts *ConsumerOpts) error {
		if batchMaxWaitTime < 1*time.Millisecond {
			batchMaxWaitTime = 1 * time.Millisecond
		}
		opts.BatchMaxTimeToWait = batchMaxWaitTime
		return nil
	}
}

// MaxAckTime - max time for ack a message, in case a message not acked within this time period memphis will resend it.
func MaxAckTime(maxAckTime time.Duration) ConsumerOpt {
	return func(opts *ConsumerOpts) error {
		opts.MaxAckTime = maxAckTime
		return nil
	}
}

// MaxMsgDeliveries - max number of message deliveries, by default is 10.
func MaxMsgDeliveries(maxMsgDeliveries int) ConsumerOpt {
	return func(opts *ConsumerOpts) error {
		opts.MaxMsgDeliveries = maxMsgDeliveries
		return nil
	}
}

// Deprecated: will be stopped to be supported after November 1'st, 2023.
// ConsumerGenUniqueSuffix - whether to generate a unique suffix for this consumer.
func ConsumerGenUniqueSuffix() ConsumerOpt {
	return func(opts *ConsumerOpts) error {
		log.Printf("Deprecation warning: ConsumerGenUniqueSuffix will be stopped to be supported after November 1'st, 2023.")
		opts.GenUniqueSuffix = true
		return nil
	}
}

// ConsumerErrorHandler - handler for consumer errors.
func ConsumerErrorHandler(ceh ConsumerErrHandler) ConsumerOpt {
	return func(opts *ConsumerOpts) error {
		opts.ErrHandler = ceh
		return nil
	}
}

func StartConsumeFromSequence(startConsumeFromSequence uint64) ConsumerOpt {
	return func(opts *ConsumerOpts) error {
		opts.StartConsumeFromSequence = startConsumeFromSequence
		return nil
	}
}

func LastMessages(lastMessages int64) ConsumerOpt {
	return func(opts *ConsumerOpts) error {
		opts.LastMessages = lastMessages
		return nil
	}
}

func (con *Conn) cacheConsumer(c *Consumer) {
	cm := con.getConsumersMap()
	cm.setConsumer(c)
}

func (con *Conn) unCacheConsumer(c *Consumer) {
	cn := fmt.Sprintf("%s_%s", c.stationName, c.realName)
	cm := con.getConsumersMap()
	if cm.getConsumer(cn) == nil {
		cm.unsetConsumer(cn)
	}
}<|MERGE_RESOLUTION|>--- conflicted
+++ resolved
@@ -383,17 +383,11 @@
 				}(sub)
 			}
 			wg.Wait()
-<<<<<<< HEAD
-			if generalErr != nil && (strings.Contains(generalErr.Error(), "consumer not found") || strings.Contains(generalErr.Error(), "stream not found")) {
-				c.subscriptionActive = false
-				c.callErrHandler(ConsumerErrStationUnreachable)
-=======
 			if generalErr != nil {
 				if strings.Contains(generalErr.Error(), "consumer not found") || strings.Contains(generalErr.Error(), "stream not found") {
 					c.subscriptionActive = false
 					c.callErrHandler(ConsumerErrStationUnreachable)
 				}
->>>>>>> 039a78bc
 			}
 		case <-c.pingQuit:
 			ticker.Stop()
