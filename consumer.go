// Credit for The NATS.IO Authors
// Copyright 2021-2022 The Memphis Authors
// Licensed under the Apache License, Version 2.0 (the “License”);
// you may not use this file except in compliance with the License.
// You may obtain a copy of the License at
//
// http://www.apache.org/licenses/LICENSE-2.0
//
// Unless required by applicable law or agreed to in writing, software
// distributed under the License is distributed on an “AS IS” BASIS,
// WITHOUT WARRANTIES OR CONDITIONS OF ANY KIND, either express or implied.
// See the License for the specific language governing permissions and
// limitations under the License.package server

package memphis

import (
	"context"
	"encoding/json"
	"errors"
	"fmt"
	"log"
	"strconv"
	"strings"
	"sync"
	"time"

	"github.com/nats-io/nats.go"
)

const (
	consumerDefaultPingInterval    = 30 * time.Second
	dlsSubjPrefix                  = "$memphis_dls"
	memphisPmAckSubject            = "$memphis_pm_acks"
	lastConsumerCreationReqVersion = 2
	lastConsumerDestroyReqVersion  = 1
)

var (
	ConsumerErrStationUnreachable = errors.New("station unreachable")
	ConsumerErrConsumeInactive    = errors.New("consumer is inactive")
	ConsumerErrDelayDlsMsg        = errors.New("cannot delay DLS message")
)

// Consumer - memphis consumer object.
type Consumer struct {
	Name                     string
	ConsumerGroup            string
	PullInterval             time.Duration
	BatchSize                int
	BatchMaxTimeToWait       time.Duration
	MaxAckTime               time.Duration
	MaxMsgDeliveries         int
	conn                     *Conn
	stationName              string
	subscriptions            []*nats.Subscription
	pingInterval             time.Duration
	subscriptionActive       bool
	consumeActive            bool
	consumeQuit              chan struct{}
	pingQuit                 chan struct{}
	errHandler               ConsumerErrHandler
	StartConsumeFromSequence uint64
	LastMessages             int64
	context                  context.Context
	realName                 string
	dlsCurrentIndex          int
	dlsHandlerFunc           ConsumeHandler
	dlsMsgs                  []*Msg
	dlsMsgsMutex             sync.RWMutex
<<<<<<< HEAD
=======
	Partitions               []int
>>>>>>> eae5ba7e
	PartitionGenerator       *RoundRobinConsumerGenerator
}

type RoundRobinConsumerGenerator struct {
	PartitionsLength int
	Current          int
	mutex            sync.Mutex
}

func newConsumerRoundRobinGenerator(partitionsLength int) *RoundRobinConsumerGenerator {
	return &RoundRobinConsumerGenerator{
		PartitionsLength: partitionsLength,
		Current:          0,
	}
}

func (rr *RoundRobinConsumerGenerator) Next() int {
	rr.mutex.Lock()
	defer rr.mutex.Unlock()
	partitionNumber := rr.Current
	rr.Current = (rr.Current + 1) % rr.PartitionsLength
	return partitionNumber
}

// Msg - a received message, can be acked.
type Msg struct {
	msg    *nats.Msg
	conn   *Conn
	cgName string
}

type PMsgToAck struct {
	ID     int    `json:"id"`
	CgName string `json:"cg_name"`
}

// Msg.Data - get message's data.
func (m *Msg) Data() []byte {
	return m.msg.Data
}

// Msg.GetSequenceNumber - get message's sequence number
func (m *Msg) GetSequenceNumber() (uint64, error) {
	meta, err := m.msg.Metadata()
	if err != nil {
		return 0, nil
	}
	return meta.Sequence.Stream, nil
}

// Msg.Ack - ack the message.
func (m *Msg) Ack() error {
	err := m.msg.Ack()
	if err != nil {
		headers := m.GetHeaders()
		id, ok := headers["$memphis_pm_id"]
		if !ok {
			return err
		} else {
			idNumber, err := strconv.Atoi(id)
			if err != nil {
				return err
			}
			cgName, ok := headers["$memphis_pm_cg_name"]
			if !ok {
				return err
			} else {
				msgToAck := PMsgToAck{
					ID:     idNumber,
					CgName: cgName,
				}
				msgToPublish, _ := json.Marshal(msgToAck)
				m.conn.brokerConn.Publish(memphisPmAckSubject, msgToPublish)
			}
		}
	}
	return nil
}

// Msg.GetHeaders - get headers per message
func (m *Msg) GetHeaders() map[string]string {
	headers := map[string]string{}
	for key, value := range m.msg.Header {
		headers[key] = value[0]
	}
	return headers
}

// Msg.Delay - Delay a message redelivery
func (m *Msg) Delay(duration time.Duration) error {
	headers := m.GetHeaders()
	_, ok := headers["$memphis_pm_id"]
	if !ok {
		return m.msg.NakWithDelay(duration)
	} else {
		_, ok := headers["$memphis_pm_cg_name"]
		if !ok {
			return m.msg.NakWithDelay(duration)
		} else {
			return memphisError(ConsumerErrDelayDlsMsg)
		}
	}
}

// ConsumerErrHandler is used to process asynchronous errors.
type ConsumerErrHandler func(*Consumer, error)

type createConsumerReq struct {
	Name                     string `json:"name"`
	StationName              string `json:"station_name"`
	ConnectionId             string `json:"connection_id"`
	ConsumerType             string `json:"consumer_type"`
	ConsumerGroup            string `json:"consumers_group"`
	MaxAckTimeMillis         int    `json:"max_ack_time_ms"`
	MaxMsgDeliveries         int    `json:"max_msg_deliveries"`
	Username                 string `json:"username"`
	StartConsumeFromSequence uint64 `json:"start_consume_from_sequence"`
	LastMessages             int64  `json:"last_messages"`
	RequestVersion           int    `json:"req_version"`
}

type removeConsumerReq struct {
	Name           string `json:"name"`
	StationName    string `json:"station_name"`
	Username       string `json:"username"`
	ConnectionId   string `json:"connection_id"`
	RequestVersion int    `json:"req_version"`
}

// ConsumerOpts - configuration options for a consumer.
type ConsumerOpts struct {
	Name                     string
	StationName              string
	ConsumerGroup            string
	PullInterval             time.Duration
	BatchSize                int
	BatchMaxTimeToWait       time.Duration
	MaxAckTime               time.Duration
	MaxMsgDeliveries         int
	GenUniqueSuffix          bool
	ErrHandler               ConsumerErrHandler
	StartConsumeFromSequence uint64
	LastMessages             int64
}

type createConsumerResp struct {
<<<<<<< HEAD
	PartitionsUpdate PartitionsUpdate `json:"partitions_update"`
	Err              string           `json:"error"`
=======
	Partitions []int  `json:"partitions"`
	Err        string `json:"error"`
>>>>>>> eae5ba7e
}

// getDefaultConsumerOptions - returns default configuration options for consumers.
func getDefaultConsumerOptions() ConsumerOpts {
	return ConsumerOpts{
		PullInterval:             1 * time.Second,
		BatchSize:                10,
		BatchMaxTimeToWait:       5 * time.Second,
		MaxAckTime:               30 * time.Second,
		MaxMsgDeliveries:         10,
		GenUniqueSuffix:          false,
		ErrHandler:               DefaultConsumerErrHandler,
		StartConsumeFromSequence: 1,
		LastMessages:             -1,
	}
}

// ConsumerOpt  - a function on the options for consumers.
type ConsumerOpt func(*ConsumerOpts) error

// CreateConsumer - creates a consumer.
func (c *Conn) CreateConsumer(stationName, consumerName string, opts ...ConsumerOpt) (*Consumer, error) {
	defaultOpts := getDefaultConsumerOptions()

	defaultOpts.Name = consumerName
	defaultOpts.StationName = stationName
	for _, opt := range opts {
		if opt != nil {
			if err := opt(&defaultOpts); err != nil {
				return nil, memphisError(err)
			}
		}
	}
	if defaultOpts.ConsumerGroup == "" {
		defaultOpts.ConsumerGroup = consumerName
	}
	consumer, err := defaultOpts.createConsumer(c)
	if err != nil {
		return nil, memphisError(err)
	}
	c.cacheConsumer(consumer)

	return consumer, nil
}

// ConsumerOpts.createConsumer - creates a consumer using a configuration struct.
func (opts *ConsumerOpts) createConsumer(c *Conn) (*Consumer, error) {
	var err error
	name := strings.ToLower(opts.Name)
	nameWithoutSuffix := name
	if opts.GenUniqueSuffix {
		opts.Name, err = extendNameWithRandSuffix(opts.Name)
		if err != nil {
			return nil, memphisError(err)
		}
	}

	consumer := Consumer{Name: opts.Name,
		ConsumerGroup:            opts.ConsumerGroup,
		PullInterval:             opts.PullInterval,
		BatchSize:                opts.BatchSize,
		MaxAckTime:               opts.MaxAckTime,
		MaxMsgDeliveries:         opts.MaxMsgDeliveries,
		BatchMaxTimeToWait:       opts.BatchMaxTimeToWait,
		conn:                     c,
		stationName:              opts.StationName,
		errHandler:               opts.ErrHandler,
		StartConsumeFromSequence: opts.StartConsumeFromSequence,
		LastMessages:             opts.LastMessages,
		dlsMsgs:                  []*Msg{},
		dlsCurrentIndex:          0,
		dlsHandlerFunc:           nil,
		realName:                 nameWithoutSuffix,
	}

	if consumer.StartConsumeFromSequence == 0 {
		return nil, memphisError(errors.New("startConsumeFromSequence has to be a positive number"))
	}

	if consumer.LastMessages < -1 {
		return nil, memphisError(errors.New("min value for LastMessages is -1"))
	}

	if consumer.StartConsumeFromSequence > 1 && consumer.LastMessages > -1 {
		return nil, memphisError(errors.New("Consumer creation options can't contain both startConsumeFromSequence and lastMessages"))
	}

	if consumer.BatchSize > maxBatchSize {
		return nil, memphisError(errors.New("Batch size can not be greater than " + strconv.Itoa(maxBatchSize)))
	}

	err = c.create(&consumer)
	if err != nil {
		return nil, memphisError(err)
	}

	consumer.consumeQuit = make(chan struct{})
	consumer.pingQuit = make(chan struct{}, 1)

	consumer.pingInterval = consumerDefaultPingInterval

<<<<<<< HEAD
	sn := getInternalName(consumer.stationName)

	durable := getInternalName(consumer.ConsumerGroup)
	if len(consumer.conn.stationPartitions[sn].PartitionsList) == 0 {
		consumer.subscriptions = make([]*nats.Subscription, 1)
		subj := sn + ".final"
=======
	subjInternalName := getInternalName(consumer.stationName)

	durable := getInternalName(consumer.ConsumerGroup)
	if len(consumer.Partitions) == 0 {
		consumer.subscriptions = make([]*nats.Subscription, 1)
		subj := subjInternalName + ".final"
>>>>>>> eae5ba7e
		sub, err := c.brokerPullSubscribe(subj,
			durable,
			nats.ManualAck(),
			nats.MaxRequestExpires(consumer.BatchMaxTimeToWait),
			nats.MaxDeliver(opts.MaxMsgDeliveries))
		if err != nil {
			return nil, memphisError(err)
		}
		consumer.subscriptions[0] = sub
	} else {
<<<<<<< HEAD
		consumer.subscriptions = make([]*nats.Subscription, len(consumer.conn.stationPartitions[sn].PartitionsList))
		for i := 0; i < len(consumer.conn.stationPartitions[sn].PartitionsList); i++ {
			subj := fmt.Sprintf("%s$%s.final", sn, strconv.Itoa(consumer.conn.stationPartitions[sn].PartitionsList[i]))
=======
		consumer.subscriptions = make([]*nats.Subscription, len(consumer.Partitions))
		for i := 0; i < len(consumer.Partitions); i++ {
			subj := fmt.Sprintf("%s$%s.final", subjInternalName, strconv.Itoa(consumer.Partitions[i]))
>>>>>>> eae5ba7e
			sub, err := c.brokerPullSubscribe(subj,
				durable,
				nats.ManualAck(),
				nats.MaxRequestExpires(consumer.BatchMaxTimeToWait),
				nats.MaxDeliver(opts.MaxMsgDeliveries))
			if err != nil {
				return nil, memphisError(err)
			}
			consumer.subscriptions[i] = sub
		}
	}

	consumer.subscriptionActive = true

	go consumer.pingConsumer()
	err = consumer.dlsSubscriptionInit()
	if err != nil {
		return nil, memphisError(err)
	}
	c.cacheConsumer(&consumer)

	return &consumer, err
}

// Station.CreateConsumer - creates a producer attached to this station.
func (s *Station) CreateConsumer(name string, opts ...ConsumerOpt) (*Consumer, error) {
	return s.conn.CreateConsumer(s.Name, name, opts...)
}

func DefaultConsumerErrHandler(c *Consumer, err error) {
	log.Printf("Consumer %v: %v", c.Name, err.Error())
}

func (c *Consumer) callErrHandler(err error) {
	if c.errHandler != nil {
		c.errHandler(c, memphisError(err))
	}
}

func (c *Consumer) pingConsumer() {
	ticker := time.NewTicker(c.pingInterval)
	if !c.subscriptionActive {
		log.Fatal("started ping for inactive subscription")
	}

	for {
		select {
		case <-ticker.C:
			var generalErr error
			wg := sync.WaitGroup{}
			wg.Add(len(c.subscriptions))
			for _, sub := range c.subscriptions {
				go func(sub *nats.Subscription) {
					_, err := sub.ConsumerInfo()
					if err != nil {
						generalErr = err
						wg.Done()
						return
					}
					wg.Done()
				}(sub)
			}
			wg.Wait()
			if generalErr != nil {
				c.subscriptionActive = false
				c.callErrHandler(ConsumerErrStationUnreachable)
			}
		case <-c.pingQuit:
			ticker.Stop()
			return
		}
	}
}

// Consumer.SetContext - set a context that will be passed to each message handler function call
func (c *Consumer) SetContext(ctx context.Context) {
	c.context = ctx
}

// ConsumeHandler - handler for consumed messages
type ConsumeHandler func([]*Msg, error, context.Context)

// Consumer.Consume - start consuming messages according to the interval configured in the consumer object.
// When a batch is consumed the handlerFunc will be called.
func (c *Consumer) Consume(handlerFunc ConsumeHandler) error {
	go func(c *Consumer) {
		msgs, err := c.fetchSubscription()
		handlerFunc(msgs, memphisError(err), c.context)
		c.dlsHandlerFunc = handlerFunc
		ticker := time.NewTicker(c.PullInterval)
		defer ticker.Stop()

		for {
			// give first priority to quit signals
			select {
			case <-c.consumeQuit:
				return
			default:
			}

			select {
			case <-ticker.C:
				msgs, err := c.fetchSubscription()
				handlerFunc(msgs, memphisError(err), nil)
			case <-c.consumeQuit:
				return
			}
		}
	}(c)
	c.consumeActive = true
	return nil
}

// StopConsume - stops the continuous consume operation.
func (c *Consumer) StopConsume() {
	if !c.consumeActive {
		c.callErrHandler(ConsumerErrConsumeInactive)
		return
	}
	c.consumeQuit <- struct{}{}
	c.consumeActive = false
}

func (c *Consumer) fetchSubscription() ([]*Msg, error) {
	if !c.subscriptionActive {
		return nil, memphisError(errors.New("station unreachable"))
	}
	wrappedMsgs := make([]*Msg, 0, c.BatchSize)
	partitionNumber := c.PartitionGenerator.Next()
	msgs, err := c.subscriptions[partitionNumber].Fetch(c.BatchSize)
	if err != nil && err != nats.ErrTimeout {
		c.subscriptionActive = false
		c.callErrHandler(ConsumerErrStationUnreachable)
		c.StopConsume()
	}
	for _, msg := range msgs {
		wrappedMsgs = append(wrappedMsgs, &Msg{msg: msg, conn: c.conn, cgName: c.ConsumerGroup})
	}
	return wrappedMsgs, nil
}

type fetchResult struct {
	msgs []*Msg
	err  error
}

func (c *Consumer) fetchSubscriprionWithTimeout() ([]*Msg, error) {
	timeoutDuration := c.BatchMaxTimeToWait
	out := make(chan fetchResult, 1)
	go func() {
		msgs, err := c.fetchSubscription()
		out <- fetchResult{msgs: msgs, err: memphisError(err)}
	}()
	select {
	case <-time.After(timeoutDuration):
		return nil, memphisError(errors.New("fetch timed out"))
	case fetchRes := <-out:
		return fetchRes.msgs, memphisError(fetchRes.err)

	}
}

// Fetch - immediately fetch a batch of messages.
func (c *Consumer) Fetch(batchSize int, prefetch bool) ([]*Msg, error) {
	if batchSize > maxBatchSize {
		return nil, memphisError(errors.New("Batch size can not be greater than " + strconv.Itoa(maxBatchSize)))
	}

	c.BatchSize = batchSize
	var msgs []*Msg
	if len(c.dlsMsgs) > 0 {
		c.dlsMsgsMutex.Lock()
		if len(c.dlsMsgs) <= batchSize {
			msgs = c.dlsMsgs
			c.dlsMsgs = []*Msg{}
		} else {
			msgs = c.dlsMsgs[:batchSize-1]
			c.dlsMsgs = c.dlsMsgs[batchSize-1:]
		}
		c.dlsMsgsMutex.Unlock()
		return msgs, nil
	}

	c.conn.prefetchedMsgs.lock.Lock()
	lowerCaseStationName := getLowerCaseName(c.stationName)
	if prefetchedMsgsForStation, ok := c.conn.prefetchedMsgs.msgs[lowerCaseStationName]; ok {
		if prefetchedMsgsForCG, ok := prefetchedMsgsForStation[c.ConsumerGroup]; ok {
			if len(prefetchedMsgsForCG) > 0 {
				if len(prefetchedMsgsForCG) <= batchSize {
					msgs = prefetchedMsgsForCG
					prefetchedMsgsForCG = []*Msg{}
				} else {
					msgs = prefetchedMsgsForCG[:batchSize-1]
					prefetchedMsgsForCG = prefetchedMsgsForCG[batchSize-1:]
				}
				c.conn.prefetchedMsgs.msgs[lowerCaseStationName][c.ConsumerGroup] = prefetchedMsgsForCG
			}
		}
	}
	c.conn.prefetchedMsgs.lock.Unlock()
	if prefetch {
		go c.prefetchMsgs()
	}
	if len(msgs) > 0 {
		return msgs, nil
	}
	return c.fetchSubscriprionWithTimeout()
}

func (c *Consumer) prefetchMsgs() {
	c.conn.prefetchedMsgs.lock.Lock()
	defer c.conn.prefetchedMsgs.lock.Unlock()
	lowerCaseStationName := getLowerCaseName(c.stationName)
	if _, ok := c.conn.prefetchedMsgs.msgs[lowerCaseStationName]; !ok {
		c.conn.prefetchedMsgs.msgs[lowerCaseStationName] = make(map[string][]*Msg)
	}
	if _, ok := c.conn.prefetchedMsgs.msgs[lowerCaseStationName][c.ConsumerGroup]; !ok {
		c.conn.prefetchedMsgs.msgs[lowerCaseStationName][c.ConsumerGroup] = make([]*Msg, 0)
	}
	msgs, err := c.fetchSubscriprionWithTimeout()
	if err == nil {
		c.conn.prefetchedMsgs.msgs[lowerCaseStationName][c.ConsumerGroup] = append(c.conn.prefetchedMsgs.msgs[lowerCaseStationName][c.ConsumerGroup], msgs...)
	}
}

func (c *Consumer) dlsSubscriptionInit() error {
	var err error
	_, err = c.conn.brokerQueueSubscribe(c.getDlsSubjName(), c.getDlsQueueName(), c.createDlsMsgHandler())
	return memphisError(err)
}

func (c *Consumer) createDlsMsgHandler() nats.MsgHandler {
	return func(msg *nats.Msg) {
		// if a consume function is active
		if c.dlsHandlerFunc != nil {
			dlsMsg := []*Msg{{msg: msg, conn: c.conn, cgName: c.ConsumerGroup}}
			c.dlsHandlerFunc(dlsMsg, nil, nil)
		} else {
			// for fetch function
			c.dlsMsgsMutex.Lock()
			if len(c.dlsMsgs) > 9999 {
				indexToInsert := c.dlsCurrentIndex
				if indexToInsert >= 10000 {
					indexToInsert = indexToInsert % 10000
				}
				c.dlsMsgs[indexToInsert] = &Msg{msg: msg, conn: c.conn, cgName: c.ConsumerGroup}
			} else {
				c.dlsMsgs = append(c.dlsMsgs, &Msg{msg: msg, conn: c.conn, cgName: c.ConsumerGroup})
			}
			c.dlsCurrentIndex = c.dlsCurrentIndex + 1
			c.dlsMsgsMutex.Unlock()
		}
	}
}

func (c *Consumer) getDlsSubjName() string {
	stationName := getInternalName(c.stationName)
	consumerGroup := getInternalName(c.ConsumerGroup)
	return fmt.Sprintf("%v_%v_%v", dlsSubjPrefix, stationName, consumerGroup)
}

func (c *Consumer) getDlsQueueName() string {
	return c.getDlsSubjName()
}

// Destroy - destroy this consumer.
func (c *Consumer) Destroy() error {
	if c.consumeActive {
		c.StopConsume()
	}
	if c.subscriptionActive {
		c.pingQuit <- struct{}{}
	}

	c.conn.unCacheConsumer(c)
	return c.conn.destroy(c)
}

func (c *Consumer) getCreationSubject() string {
	return "$memphis_consumer_creations"
}

func (c *Consumer) getCreationReq() any {
	return createConsumerReq{
		Name:                     c.Name,
		StationName:              c.stationName,
		ConnectionId:             c.conn.ConnId,
		ConsumerType:             "application",
		ConsumerGroup:            c.ConsumerGroup,
		MaxAckTimeMillis:         int(c.MaxAckTime.Milliseconds()),
		MaxMsgDeliveries:         c.MaxMsgDeliveries,
		Username:                 c.conn.username,
		StartConsumeFromSequence: c.StartConsumeFromSequence,
		LastMessages:             c.LastMessages,
		RequestVersion:           lastConsumerCreationReqVersion,
	}
}

func (c *Consumer) handleCreationResp(resp []byte) error {
	cr := &createConsumerResp{}
	err := json.Unmarshal(resp, cr)
	if err != nil {
		// unmarshal failed, we may be dealing with an old broker
<<<<<<< HEAD
=======
		c.Partitions = nil
>>>>>>> eae5ba7e
		return defaultHandleCreationResp(resp)
	}

	if cr.Err != "" {
		return memphisError(errors.New(cr.Err))
	}
<<<<<<< HEAD
	sn := getInternalName(c.stationName)
	c.conn.stationPartitions[sn] = &cr.PartitionsUpdate
	if len(cr.PartitionsUpdate.PartitionsList) > 0 {
		c.PartitionGenerator = newConsumerRoundRobinGenerator(len(cr.PartitionsUpdate.PartitionsList))
=======

	c.Partitions = cr.Partitions
	if len(c.Partitions) > 0 {
		c.PartitionGenerator = newConsumerRoundRobinGenerator(len(cr.Partitions))
>>>>>>> eae5ba7e
	} else {
		c.PartitionGenerator = newConsumerRoundRobinGenerator(1)
	}

	return nil
}

func (c *Consumer) getDestructionSubject() string {
	return "$memphis_consumer_destructions"
}

func (c *Consumer) getDestructionReq() any {
	return removeConsumerReq{Name: c.Name, StationName: c.stationName, Username: c.conn.username, ConnectionId: c.conn.ConnId, RequestVersion: lastConsumerDestroyReqVersion}
}

// ConsumerGroup - consumer group name, default is "".
func ConsumerGroup(cg string) ConsumerOpt {
	return func(opts *ConsumerOpts) error {
		opts.ConsumerGroup = cg
		return nil
	}
}

// PullInterval - interval between pulls, default is 1 second.
func PullInterval(pullInterval time.Duration) ConsumerOpt {
	return func(opts *ConsumerOpts) error {
		opts.PullInterval = pullInterval
		return nil
	}
}

// BatchSize - pull batch size.
func BatchSize(batchSize int) ConsumerOpt {
	return func(opts *ConsumerOpts) error {
		opts.BatchSize = batchSize
		return nil
	}
}

// BatchMaxWaitTime - max time to wait between pulls, defauls is 5 seconds.
func BatchMaxWaitTime(batchMaxWaitTime time.Duration) ConsumerOpt {
	return func(opts *ConsumerOpts) error {
		if batchMaxWaitTime < 1*time.Millisecond {
			batchMaxWaitTime = 1 * time.Millisecond
		}
		opts.BatchMaxTimeToWait = batchMaxWaitTime
		return nil
	}
}

// MaxAckTime - max time for ack a message, in case a message not acked within this time period memphis will resend it.
func MaxAckTime(maxAckTime time.Duration) ConsumerOpt {
	return func(opts *ConsumerOpts) error {
		opts.MaxAckTime = maxAckTime
		return nil
	}
}

// MaxMsgDeliveries - max number of message deliveries, by default is 10.
func MaxMsgDeliveries(maxMsgDeliveries int) ConsumerOpt {
	return func(opts *ConsumerOpts) error {
		opts.MaxMsgDeliveries = maxMsgDeliveries
		return nil
	}
}

// ConsumerGenUniqueSuffix - whether to generate a unique suffix for this consumer.
func ConsumerGenUniqueSuffix() ConsumerOpt {
	return func(opts *ConsumerOpts) error {
		opts.GenUniqueSuffix = true
		return nil
	}
}

// ConsumerErrorHandler - handler for consumer errors.
func ConsumerErrorHandler(ceh ConsumerErrHandler) ConsumerOpt {
	return func(opts *ConsumerOpts) error {
		opts.ErrHandler = ceh
		return nil
	}
}

func StartConsumeFromSequence(startConsumeFromSequence uint64) ConsumerOpt {
	return func(opts *ConsumerOpts) error {
		opts.StartConsumeFromSequence = startConsumeFromSequence
		return nil
	}
}

func LastMessages(lastMessages int64) ConsumerOpt {
	return func(opts *ConsumerOpts) error {
		opts.LastMessages = lastMessages
		return nil
	}
}

func (con *Conn) cacheConsumer(c *Consumer) {
	cm := con.getConsumersMap()
	cm.setConsumer(c)
}

func (con *Conn) unCacheConsumer(c *Consumer) {
	cn := fmt.Sprintf("%s_%s", c.stationName, c.realName)
	cm := con.getConsumersMap()
	if cm.getConsumer(cn) == nil {
		cm.unsetConsumer(cn)
	}
}<|MERGE_RESOLUTION|>--- conflicted
+++ resolved
@@ -53,7 +53,7 @@
 	MaxMsgDeliveries         int
 	conn                     *Conn
 	stationName              string
-	subscriptions            []*nats.Subscription
+	subscriptions            map[int]*nats.Subscription
 	pingInterval             time.Duration
 	subscriptionActive       bool
 	consumeActive            bool
@@ -68,32 +68,7 @@
 	dlsHandlerFunc           ConsumeHandler
 	dlsMsgs                  []*Msg
 	dlsMsgsMutex             sync.RWMutex
-<<<<<<< HEAD
-=======
-	Partitions               []int
->>>>>>> eae5ba7e
-	PartitionGenerator       *RoundRobinConsumerGenerator
-}
-
-type RoundRobinConsumerGenerator struct {
-	PartitionsLength int
-	Current          int
-	mutex            sync.Mutex
-}
-
-func newConsumerRoundRobinGenerator(partitionsLength int) *RoundRobinConsumerGenerator {
-	return &RoundRobinConsumerGenerator{
-		PartitionsLength: partitionsLength,
-		Current:          0,
-	}
-}
-
-func (rr *RoundRobinConsumerGenerator) Next() int {
-	rr.mutex.Lock()
-	defer rr.mutex.Unlock()
-	partitionNumber := rr.Current
-	rr.Current = (rr.Current + 1) % rr.PartitionsLength
-	return partitionNumber
+	PartitionGenerator       *RoundRobinProducerConsumerGenerator
 }
 
 // Msg - a received message, can be acked.
@@ -218,13 +193,8 @@
 }
 
 type createConsumerResp struct {
-<<<<<<< HEAD
 	PartitionsUpdate PartitionsUpdate `json:"partitions_update"`
 	Err              string           `json:"error"`
-=======
-	Partitions []int  `json:"partitions"`
-	Err        string `json:"error"`
->>>>>>> eae5ba7e
 }
 
 // getDefaultConsumerOptions - returns default configuration options for consumers.
@@ -326,21 +296,12 @@
 
 	consumer.pingInterval = consumerDefaultPingInterval
 
-<<<<<<< HEAD
 	sn := getInternalName(consumer.stationName)
 
 	durable := getInternalName(consumer.ConsumerGroup)
 	if len(consumer.conn.stationPartitions[sn].PartitionsList) == 0 {
-		consumer.subscriptions = make([]*nats.Subscription, 1)
+		consumer.subscriptions = make(map[int]*nats.Subscription, 1)
 		subj := sn + ".final"
-=======
-	subjInternalName := getInternalName(consumer.stationName)
-
-	durable := getInternalName(consumer.ConsumerGroup)
-	if len(consumer.Partitions) == 0 {
-		consumer.subscriptions = make([]*nats.Subscription, 1)
-		subj := subjInternalName + ".final"
->>>>>>> eae5ba7e
 		sub, err := c.brokerPullSubscribe(subj,
 			durable,
 			nats.ManualAck(),
@@ -349,17 +310,11 @@
 		if err != nil {
 			return nil, memphisError(err)
 		}
-		consumer.subscriptions[0] = sub
+		consumer.subscriptions[1] = sub
 	} else {
-<<<<<<< HEAD
-		consumer.subscriptions = make([]*nats.Subscription, len(consumer.conn.stationPartitions[sn].PartitionsList))
-		for i := 0; i < len(consumer.conn.stationPartitions[sn].PartitionsList); i++ {
-			subj := fmt.Sprintf("%s$%s.final", sn, strconv.Itoa(consumer.conn.stationPartitions[sn].PartitionsList[i]))
-=======
-		consumer.subscriptions = make([]*nats.Subscription, len(consumer.Partitions))
-		for i := 0; i < len(consumer.Partitions); i++ {
-			subj := fmt.Sprintf("%s$%s.final", subjInternalName, strconv.Itoa(consumer.Partitions[i]))
->>>>>>> eae5ba7e
+		consumer.subscriptions = make(map[int]*nats.Subscription, len(consumer.conn.stationPartitions[sn].PartitionsList))
+		for _, p := range consumer.conn.stationPartitions[sn].PartitionsList {
+			subj := fmt.Sprintf("%s$%s.final", sn, strconv.Itoa(p))
 			sub, err := c.brokerPullSubscribe(subj,
 				durable,
 				nats.ManualAck(),
@@ -368,7 +323,7 @@
 			if err != nil {
 				return nil, memphisError(err)
 			}
-			consumer.subscriptions[i] = sub
+			consumer.subscriptions[p] = sub
 		}
 	}
 
@@ -488,7 +443,10 @@
 		return nil, memphisError(errors.New("station unreachable"))
 	}
 	wrappedMsgs := make([]*Msg, 0, c.BatchSize)
-	partitionNumber := c.PartitionGenerator.Next()
+	partitionNumber := 1
+	if len(c.subscriptions) > 1 {
+		partitionNumber = c.PartitionGenerator.Next()
+	}
 	msgs, err := c.subscriptions[partitionNumber].Fetch(c.BatchSize)
 	if err != nil && err != nats.ErrTimeout {
 		c.subscriptionActive = false
@@ -663,29 +621,16 @@
 	err := json.Unmarshal(resp, cr)
 	if err != nil {
 		// unmarshal failed, we may be dealing with an old broker
-<<<<<<< HEAD
-=======
-		c.Partitions = nil
->>>>>>> eae5ba7e
 		return defaultHandleCreationResp(resp)
 	}
 
 	if cr.Err != "" {
 		return memphisError(errors.New(cr.Err))
 	}
-<<<<<<< HEAD
 	sn := getInternalName(c.stationName)
 	c.conn.stationPartitions[sn] = &cr.PartitionsUpdate
 	if len(cr.PartitionsUpdate.PartitionsList) > 0 {
-		c.PartitionGenerator = newConsumerRoundRobinGenerator(len(cr.PartitionsUpdate.PartitionsList))
-=======
-
-	c.Partitions = cr.Partitions
-	if len(c.Partitions) > 0 {
-		c.PartitionGenerator = newConsumerRoundRobinGenerator(len(cr.Partitions))
->>>>>>> eae5ba7e
-	} else {
-		c.PartitionGenerator = newConsumerRoundRobinGenerator(1)
+		c.PartitionGenerator = newRoundRobinGenerator(cr.PartitionsUpdate.PartitionsList)
 	}
 
 	return nil
